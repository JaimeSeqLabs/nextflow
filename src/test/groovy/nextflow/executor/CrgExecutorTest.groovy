--- conflicted
+++ resolved
@@ -62,22 +62,12 @@
         proc.getName() >> 'task_x'
 
         when:
-<<<<<<< HEAD
-
-        // config
-        config.queue = 'short'
-        config.memory = '4 GB'
-        config.time = '1d'
-        //executor.session.config.docker = [enabled: test_enabled]
-        // task.container = test_container
-=======
         // config
         task.config = new TaskConfig(
                         queue: 'short',
                         memory: '4 GB',
                         time: '1d',
                     )
->>>>>>> 5a8947ba
 
         then:
         executor.getHeaders(task) == '''
@@ -96,16 +86,12 @@
 
         when:
         executor.session.config.docker = [enabled: false]
-<<<<<<< HEAD
-        task.container = 'ubuntu'
-=======
         task.config = new TaskConfig(
                 queue: 'short',
                 memory: '4 GB',
                 time: '1d',
                 container: 'ubuntu'
         )
->>>>>>> 5a8947ba
 
         then:
         executor.getHeaders(task) == '''
@@ -125,16 +111,12 @@
 
         when:
         executor.session.config.docker = [enabled: true]
-<<<<<<< HEAD
-        task.container = 'ubuntu'
-=======
         task.config = new TaskConfig(
                 queue: 'short',
                 memory: '4 GB',
                 time: '1d',
                 container: 'ubuntu'
         )
->>>>>>> 5a8947ba
 
         then:
         executor.getHeaders(task) == '''
@@ -153,15 +135,6 @@
                 .stripIndent().leftTrim()
 
         when:
-<<<<<<< HEAD
-        config.memory = '3 g'
-        config.time = '3 d'
-        config.cpus = '2'
-        config.penv = 'mpi'
-        config.queue = 'long'
-        executor.session.config.docker = [enabled: true]
-        task.container = 'busybox'
-=======
         executor.session.config.docker = [enabled: true]
         task.config = new TaskConfig(
                 memory: '3 g',
@@ -171,7 +144,6 @@
                 queue: 'long',
                 container: 'busybox'
         )
->>>>>>> 5a8947ba
 
         then:
         executor.getHeaders(task) == '''
@@ -195,15 +167,6 @@
          * i.e. check it is idempotent
          */
         when:
-<<<<<<< HEAD
-        config.memory = '3 g'
-        config.time = '3 d'
-        config.cpus = '2'
-        config.penv = 'mpi'
-        config.queue = 'long'
-        executor.session.config.docker = [enabled: true]
-        task.container = 'busybox'
-=======
         executor.session.config.docker = [enabled: true]
         task.config = new TaskConfig(
                 memory: '3 g',
@@ -213,7 +176,6 @@
                 queue: 'long',
                 container: 'busybox',
         )
->>>>>>> 5a8947ba
 
         then:
         executor.getHeaders(task) == '''
