package nextflow.extension
import static java.util.Arrays.asList

import java.util.concurrent.atomic.AtomicInteger

import groovy.transform.PackageScope
import groovy.util.logging.Slf4j
import groovyx.gpars.dataflow.Dataflow
import groovyx.gpars.dataflow.DataflowChannel
import groovyx.gpars.dataflow.DataflowQueue
import groovyx.gpars.dataflow.DataflowReadChannel
import groovyx.gpars.dataflow.DataflowVariable
import groovyx.gpars.dataflow.DataflowWriteChannel
import groovyx.gpars.dataflow.expression.DataflowExpression
import groovyx.gpars.dataflow.operator.ChainWithClosure
import groovyx.gpars.dataflow.operator.DataflowEventAdapter
import groovyx.gpars.dataflow.operator.DataflowProcessor
import groovyx.gpars.dataflow.operator.SeparationClosure
import nextflow.Channel
import org.codehaus.groovy.runtime.NullObject
import org.codehaus.groovy.runtime.callsite.BooleanReturningMethodInvoker
/**
 * A set of operators inspired to RxJava extending the methods available on DataflowChannel
 * data structure
 *
 * See https://github.com/Netflix/RxJava/wiki/Observable
 *
 * @author Paolo Di Tommaso <paolo.ditommaso@gmail.com>
 */

@Slf4j
class DataflowExtensions {


    /**
     * Create a dataflow object by the type of the specified source argument
     *
     * @param source
     * @return
     */
    static private final <V> DataflowChannel<V> newChannelBy(DataflowReadChannel<?> source) {

        switch( source ) {
            case DataflowExpression:
                return new DataflowVariable<V>()

            case DataflowQueue:
                return new DataflowQueue<V>()

            default:
                throw new IllegalArgumentException()
        }

    }

    static private VALID_HANDLERS = [ 'onNext', 'onComplete', 'onError' ]

    static private final checkSubscribeHandlers( Map handlers ) {

        if( !handlers ) {
            throw new IllegalArgumentException("You must specify at least an event between: onNext, onComplete, onError")
        }

        handlers.keySet().each {
            if( !VALID_HANDLERS.contains(it) )  throw new IllegalArgumentException("Not a valid handler name: $it")
        }

    }

    /**
     * Subscribe *onNext* event
     *
     * @param source
     * @param closure
     * @return
     */
    static public final <V> DataflowReadChannel<V> subscribe(final DataflowReadChannel<V> source, final Closure<V> closure) {
        subscribe( source, [onNext: closure] )
    }


    /**
     * Subscribe *onNext*, *onError* and *onComplete*
     *
     * @param source
     * @param closure
     * @return
     */
    static public final <V> DataflowReadChannel<V> subscribe(final DataflowReadChannel<V> source, final Map<String,Closure> events ) {
        checkSubscribeHandlers(events)

        def error = false
        def stopOnFirst = source instanceof DataflowExpression
        def listener = new DataflowEventAdapter() {

            @Override
            public void afterStop(final DataflowProcessor processor) {
                if( !events.onComplete || error ) return
                events.onComplete.call(processor)
            }

            @Override
            public boolean onException(final DataflowProcessor processor, final Throwable e) {
                error = true
                if( !events.onError ) {
                    DataflowExtensions.log.error(e.message, e)
                }
                else {
                    events.onError.call(e)
                }
                return true
            }
        }


        final Map<String, Object> parameters = new HashMap<String, Object>();
        parameters.put("inputs", [source])
        parameters.put("outputs", [])
        parameters.put('listeners', [listener])

        Dataflow.operator(parameters) {
            if( events.onNext ) {
                events.onNext.call(it)
            }
            if( stopOnFirst ) {
                terminate()
            }
        }

        // forwards all
        return source

    }


    public static <V> DataflowReadChannel<V> chain(final DataflowReadChannel<?> source, final Closure<V> closure) {
        final DataflowReadChannel<V> target = newChannelBy(source)
        Dataflow.operator(source, target, new ChainWithClosure<V>(closure))
        return target;
    }


    public static <V> DataflowReadChannel<V> chain(final DataflowReadChannel<?> source, final Map<String, Object> params, final Closure<V> closure) {

        final DataflowReadChannel<V> target = newChannelBy(source)
        final Map<String, Object> parameters = new HashMap<String, Object>(params)
        parameters.put("inputs", asList(source))
        parameters.put("outputs", asList(target))

        Dataflow.operator(parameters, new ChainWithClosure<V>(closure))

        return target;
    }


    /**
     * Transform the items emitted by a channel by applying a function to each of them
     *
     * @param channel
     * @param closure
     * @return
     */
    static public final <V> DataflowReadChannel<V> map(final DataflowReadChannel<?> source, final Closure<V> closure) {
        assert source != null
        assert closure

        DataflowReadChannel<V> target = newChannelBy(source);
        Dataflow.operator(source, target, new ChainWithClosure<V>(closure));
        return target;

    }

    static public final <V> DataflowReadChannel<V> mapWithIndex( DataflowReadChannel<?> source, final Closure<V> closure ) {
        assert source != null
        assert closure

        int index = 0
        DataflowReadChannel<V> target = newChannelBy(source)

        Dataflow.operator(source, target) {
            def value = closure.call(it, index++)
            if (value != Channel.VOID) {
                ((DataflowProcessor) getDelegate()).bindAllOutputsAtomically(value);
            }
        }

        return target
    }

    /**
     * Transform the items emitted by a channel by applying a function to each of them and then flattens the results of that function.
     *
     * @param source The source channel
     * @param closure The closure mapping the values emitted by the source channel
     * @return The channel emitting the mapped values
     */
    static public final <V> DataflowReadChannel<V> mapMany(final DataflowReadChannel<?> source, final Closure<V> closure) {
        assert source != null

        DataflowQueue target = new DataflowQueue()

        def listener = new DataflowEventAdapter() {
            @Override
            public void afterRun(final DataflowProcessor processor, final List<Object> messages) {
                if( source instanceof DataflowExpression ) {
                    processor.bindOutput( Channel.STOP )
                    processor.terminate()
                }
            }

            @Override
            public boolean onException(final DataflowProcessor processor, final Throwable e) {
                DataflowExtensions.log.error "Error executing 'mapMany' operator", e
                return true;
            }
        }


        Dataflow.operator(inputs: [source], outputs: [target], listeners: [listener]) {  item ->

            item = closure ? closure.call(item) : item

            switch( item ) {
                case Iterable:
                    item.each { it -> bindOutput(it) }
                    break

                case (Object[]):
                    item.each { it -> bindOutput(it) }
                    break

                case Map:
                    item.each { it -> bindOutput(it) }
                    break

                case Map.Entry:
                    bindOutput( (item as Map.Entry).key )
                    bindOutput( (item as Map.Entry).value )
                    break

                case Channel.VOID:
                    break

                default:
                    bindOutput(item)
            }
        }

        return target
    }

    /**
     *
     * The reduce( ) operator applies a function of your choosing to the first item emitted by a source channel,
     * then feeds the result of that function along with the second item emitted by the source channel into the same
     * function, then feeds the result of that function along with the third item into the same function, and so on until
     * all items have been emitted by the source channel.
     *
     * Finally it emits the final result from the final call to your function as the sole output from the returned channel.
     *
     * @param source
     * @param closure
     * @return
     */
    static public final <V> DataflowReadChannel<V> reduce(final DataflowReadChannel<?> source, final Closure<V> closure) {
        assert source instanceof DataflowQueue
        reduceImpl( source, null, closure )
    }


    /**
     *
     * The reduce( ) operator applies a function of your choosing to the first item emitted by a source channel,
     * then feeds the result of that function along with the second item emitted by the source channel into the same
     * function, then feeds the result of that function along with the third item into the same function, and so on until
     * all items have been emitted by the source channel.
     *
     * Finally it emits the final result from the final call to your function as the sole output from the returned channel.
     *
     * @param source
     * @parama seed
     * @param closure
     * @return
     */
    static public final <V> DataflowReadChannel<V> reduce(final DataflowReadChannel<?> source, V seed, final Closure<V> closure) {
        assert !(source instanceof DataflowExpression)
        reduceImpl( source, seed, closure )
    }

    /**
     *
     *
     * @param channel
     * @param seed
     * @param closure
     * @return
     */
    static private <V> DataflowReadChannel<V> reduceImpl(final DataflowReadChannel<?> channel, def seed, final Closure<V> closure) {

        // the dataflow variable to return the final aggregation value
        def result = new DataflowVariable()

        // the *accumulator* value
        def accum = seed

        // intercepts operator events
        def listener = new DataflowEventAdapter() {
            /*
             * call the passed closure each time
             */
            public void afterRun(final DataflowProcessor processor, final List<Object> messages) {
                final item = messages.get(0)
                final value = accum == null ? item : closure.call(accum, item)

                if( value == Channel.VOID ) {
                    // do nothing
                }
                else if( value == Channel.STOP ) {
                    processor.terminate()
                }
                else {
                    accum = value
                }
            }

            /*
             * when terminates bind the result value
             */
            public void afterStop(final DataflowProcessor processor) {
                result.bind(accum)
            }

            public boolean onException(final DataflowProcessor processor, final Throwable e) {
                DataflowExtensions.log.error('Dataflow reduce() exception', e)
                return true;
            }
        }


        channel.chain(listeners: [listener], {true})
        return result
    }

    /**
     * Iterates over the collection of items and returns each item that matches the given filter
     * by calling the {@code Object#isCase}method used by switch statements.
     *
     * This method can be used with different kinds of filters like regular expressions, classes, ranges etc. Example:
     *
     * def list = ['a', 'b', 'aa', 'bc', 3, 4.5]
     * assert list.grep( ~/a+/ )  == ['a', 'aa']
     * assert list.grep( ~/../ )  == ['aa', 'bc']
     * assert list.grep( Number ) == [ 3, 4.5 ]
     * assert list.grep{ it.toString().size() == 1 } == [ 'a', 'b', 3 ]
     *
     * @param channel
     * @param criteria
     * @return
     */
    static public final <V> DataflowReadChannel<V> grep(final DataflowReadChannel<V> channel, final Object criteria) {
        def discriminator = new BooleanReturningMethodInvoker("isCase");
        return channel.filter { Object it -> discriminator.invoke(criteria, it) }
    }

    /**
     * Modifies this collection to remove all duplicated items, using the default comparator.
     *
     * assert [1,3] == [1,3,3].unique()
     *
     * @param source
     * @return
     */
    static public final <V> DataflowReadChannel<V> unique(final DataflowReadChannel<V> source) {
        unique(source) { it }
    }

    /**
     * A convenience method for making a collection unique using a Closure to determine duplicate (equal) items. If the closure takes a single parameter, the argument passed will be each element, and the closure should return a value used for comparison (either using Comparable#compareTo or Object#equals). If the closure takes two parameters, two items from the collection will be passed as arguments, and the closure should return an int value (with 0 indicating the items are not unique).
     * assert [1,4] == [1,3,4,5].unique { it % 2 }
     * assert [2,3,4] == [2,3,3,4].unique { a, b -> a <=> b }
     *
     * @param source
     * @param comparator
     * @return
     */
    static public final <V> DataflowReadChannel<V> unique(final DataflowReadChannel<V> source, Closure comparator ) {

        def history = [:]

        // when the operator stop clear the history map
        def events = new DataflowEventAdapter() {
            public void afterStop(final DataflowProcessor processor) {
                history.clear()
                history = null
            }
        }

        def filter = {
            def key = comparator.call(it)
            if( history.containsKey(key) ) {
                return Channel.VOID
            }
            else {
                history.put(key,true)
                return it
            }
        }  as Closure<V>

        // filter removing all duplicates
        return source.chain(listeners: [events], filter)

    }

    /**
     * Suppress duplicate consecutive items emitted by the source Observable
     *
     * See https://github.com/Netflix/RxJava/wiki/Filtering-Observables#suppress-duplicate-consecutive-items-emitted-by-the-source-observable
     *
     *
     * @return
     */
    static public final <V> DataflowReadChannel<V> distinct( final DataflowReadChannel<V> channel ) {
        distinct(channel) {it}
    }

    /**
     * suppress duplicate consecutive items emitted by the source Observable
     *
     * See https://github.com/Netflix/RxJava/wiki/Filtering-Observables#suppress-duplicate-consecutive-items-emitted-by-the-source-observable
     *
     * @return
     */
    static public final <V> DataflowReadChannel<V> distinct( final DataflowReadChannel<V> channel, Closure<?> comparator ) {

        def previous = null

        return channel.chain { it ->

            def key = comparator.call(it)
            if( key == previous ) {
                return NullObject.getNullObject()
            }
            else {
                previous = key
                return it
            }
        }

    }

    /**
     *
     * Emit only the first item emitted by a channel, or the first item that meets some condition
     *
     * See https://github.com/Netflix/RxJava/wiki/Filtering-Observables#first
     *
     * @param source
     * @return
     */
    static public final <V> DataflowReadChannel<V> first( DataflowReadChannel<V> source ) {

        def target = new DataflowVariable<V>()
        source.whenBound { target.bind(it) }
        return target
    }

    /**
     *
     * Emit only the first item emitted by a channel, or the first item that meets some condition
     *
     * See https://github.com/Netflix/RxJava/wiki/Filtering-Observables#first
     *
     * @param source
     * @return
     */
    static public final <V> DataflowReadChannel<V> first( final DataflowReadChannel<V> source, Object criteria ) {
        assert !(source instanceof DataflowExpression)

        def discriminator = new BooleanReturningMethodInvoker("isCase");

        def result = new DataflowVariable()
        Dataflow.operator([source],[]) {

            if( discriminator.invoke(criteria, it) ) {
                result.bind(it)
                terminate()
            }
        }

        return result
    }

    /**
     *
     * emit only the first n items emitted by an Observable
     *
     * See https://github.com/Netflix/RxJava/wiki/Filtering-Observables#take
     *
     * @param source
     * @return
     */
    static public final <V> DataflowReadChannel<V> take( final DataflowReadChannel<V> source, int n ) {
        assert !(source instanceof DataflowExpression)

        def count = 0
        def target = new DataflowQueue<V>()
        Dataflow.operator([source],[]) {

            if( count++ < n ) {
                target << it
                return
            }
            target << Channel.STOP
            terminate()
        }

        return target
    }


    static public final <V> DataflowReadChannel<V> last( final DataflowReadChannel<V> source  ) {

        def target = new DataflowVariable()
        def V last = null
        source.subscribe( onNext: { last = it }, onComplete: {  target.bind(last) } )
        return target

    }

//
//
//    /**
//     * Emit items from a source Observable, but issue an exception if no item is emitted in a specified timespan
//     *
//     * See https://github.com/Netflix/RxJava/wiki/Filtering-Observables#timeout
//     *
//     * @param channel
//     */
//    static public final <V> DataflowReadChannel<V> timeout( final DataflowQueue channel, String duration ) {
//        def millis = duration.isLong() ? duration.toLong() : Duration.create(duration).toMillis()
//        timeout( channel, millis )
//    }
//
//    static public final <V> DataflowReadChannel<V> timeout( final DataflowQueue channel, long duration, TimeUnit unit = TimeUnit.MILLISECONDS ) {
//
//    }

    /**
     * See https://github.com/Netflix/RxJava/wiki/Observable-Utility-Operators#parallel
     *
     * @param channel
     * @param closure
     * @return
     */
    static public final <V> DataflowReadChannel<V> parallel( final DataflowQueue<V> channel, Closure closure ) {

        def nProcs = Math.max( 2, Runtime.getRuntime().availableProcessors()-1)

        channel.filter( maxForks: nProcs ) { true }

    }

    /**
     * See  https://github.com/Netflix/RxJava/wiki/Observable-Utility-Operators#finallydo
     *
     * @param channel
     * @param closure
     * @return
     */
    static public final <V> DataflowReadChannel<V> doFinally( final DataflowReadChannel<V> channel, Closure<V> closure ) {
        channel.subscribe( onComplete: closure )
    }

    /**
     * Convert a {@code DataflowQueue} alias *channel* to a Java {@code List}
     *
     * @param channel The channel to be converted
     * @return A list holding all the items send over the channel
     */
    static public final <V> DataflowReadChannel<V> toList(final DataflowReadChannel<V> channel) {
        return reduce(channel, []) { list, item -> list << item }
    }

    static public final <V> DataflowReadChannel<V> toSortedList(final DataflowReadChannel<V> channel, Closure closure = null) {
        def reduced = reduce(channel, []) { list, item -> list << item }
        def result = reduced.then { List list ->
            closure ? list.sort(closure) : list.sort()
        }
        (DataflowVariable)result
    }

    /**
     * Counts the number of occurrences of the given value inside this collection.
     *
     * @param channel
     * @param value
     * @return
     */
    static public final DataflowReadChannel<Number> count(final DataflowReadChannel<?> channel ) {
        reduce(channel, 0) { current, item -> current+1 }
    }


    /**
     * Counts the number of occurrences which satisfy the given closure from inside this collection
     *
     * @param source
     * @param criteria
     * @return
     */
    static public final DataflowReadChannel<Number> count(final DataflowReadChannel<?> source, final Object criteria ) {

        def discriminator = new BooleanReturningMethodInvoker("isCase");

        reduce(source, 0) { current, item ->
            discriminator.invoke(criteria, item) ? current+1 : current
        }
    }


    static public final DataflowReadChannel<Map> countBy(final DataflowReadChannel<?> source ) {
        countBy(source, { it })
    }

    /**
     * Sorts all collection members into groups determined by the supplied mapping closure and counts the group size
     *
     * @param source
     * @param criteria
     * @return
     */
    static public final DataflowReadChannel<Map> countBy(final DataflowReadChannel<?> source, final Closure criteria ) {

        return reduce(source, [:]) { Map map, item ->
                def key = criteria.call(item)
                def value = map.containsKey(key) ? map.get(key)+1 : 1
                map.put(key, value)
                return map
        }
    }

    static public final <V> DataflowReadChannel<V> min(final DataflowReadChannel<V> channel) {
        reduce(channel) { min, val -> val<min ? val : min }
    }

    static public final <V> DataflowReadChannel<V> min(final DataflowReadChannel<V> channel, Closure<V> comparator) {

        def _closure
        if( comparator.getMaximumNumberOfParameters() == 1 ) {
            _closure = (Closure<V>){ max, item -> comparator.call(item) < comparator.call(max) ? item : max  }
        }
        else if( comparator.getMaximumNumberOfParameters() == 2 ) {
            _closure = (Closure<V>){ a, b ->  comparator.call(a,b) < 0 ? a : b  }
        }

        reduce(channel, _closure)
    }

    static public final <V> DataflowReadChannel<V>  min(final DataflowQueue<V> channel, Comparator comparator) {
        reduce(channel) { a, b -> comparator.compare(a,b)<0 ? a : b }
    }

    static public final <V> DataflowReadChannel<V> max(final DataflowQueue channel) {
        reduce(channel) { max, val -> val>max ? val : max }
    }

    static public final <V> DataflowReadChannel<V> max(final DataflowQueue<V> channel, Closure comparator) {

        def _closure
        if( comparator.getMaximumNumberOfParameters() == 1 ) {
            _closure = (Closure<V>){ max, item -> comparator.call(item) > comparator.call(max) ? item : max  }
        }
        else if( comparator.getMaximumNumberOfParameters() == 2 ) {
            _closure = (Closure<V>){ a, b ->  comparator.call(a,b)>0 ? a : b  }
        }
        else {
            throw new IllegalArgumentException("Comparator closure can accept at most 2 arguments")
        }

        reduce(channel, _closure)
    }

    static public final <V> DataflowVariable<V> max(final DataflowQueue<V> channel, Comparator<V> comparator) {
        reduce(channel) { a, b -> comparator.compare(a,b)>0 ? a : b }
    }

    static public final <V> DataflowReadChannel<V> sum(final DataflowQueue<V> channel) {
        reduce(channel, 0) { sum, val -> sum += val }
    }

    static public final <V> DataflowReadChannel<V> sum(final DataflowQueue<V> channel, Closure<V> closure) {
        reduce(channel, 0) { sum, val -> sum += closure.call(val) }
    }


    /**
     * Sorts all collection members into groups determined by the supplied mapping closure
     *
     * @param channel
     * @param mapper
     * @return
     */
    static public final DataflowReadChannel<Map> groupBy(final DataflowReadChannel channel, final Closure mapper = DEFAULT_MAPPING_CLOSURE ) {

        return reduce(channel, [:]) { map, item ->
            def key = mapper ? mapper.call(item) : item
            def list = map.get(key)
            list = list ? list << item : [item]
            map.put(key, list)
            return map
        }
    }

    static public final void route( final DataflowReadChannel source, Map<?,DataflowWriteChannel> targets, Closure mapper = DEFAULT_MAPPING_CLOSURE ) {

        source.subscribe (
                [
                        onNext: { value ->
                            def key = mapper ? mapper.call(value) : value
                            def channel = targets.get(key)
                            // emit the value itself
                            if( channel ) {
                                channel << value
                            }

                        },

                        onComplete: {
                            targets.values().each { it << Channel.STOP }
                        }

                ]
        )

    }

    static public final DataflowReadChannel route( final DataflowReadChannel source, final Closure mapper = DEFAULT_MAPPING_CLOSURE ) {
        assert !(source instanceof DataflowExpression)

        def allChannels = [:]
        DataflowQueue target = new DataflowQueue()

        source.subscribe (
                [
                    onNext: { value ->
                        def key = mapper ? mapper.call(value) : value
                        def channel = allChannels.get(key)
                        if( channel == null ) {
                            channel = new DataflowQueue()
                            allChannels[key] = channel
                            // emit the key - channel pair
                            target << [ key, channel ]
                        }
                        // emit the value itself
                        channel << value
                    },

                    onComplete: {
                        allChannels.values().each { it << Channel.STOP }
                        target << Channel.STOP
                    }

                ]
        )

        return target
    }


    static public final List<DataflowReadChannel> separate( final DataflowQueue channel, int n, Closure mapper ) {

        def outputs = []
        n.times { outputs << new DataflowQueue() }
        Dataflow.operator([channel], outputs, new SeparationClosure(mapper))
        outputs
    }

    static public final DataflowReadChannel spread( final DataflowReadChannel channel, Object other ) {

        DataflowQueue target = new DataflowQueue()

        def source
        switch(other) {
            case DataflowQueue: source = ((DataflowQueue) other).toList(); break
            case DataflowExpression: source = other; break
            case Iterable: source = Channel.just(other); break
            default: throw new IllegalArgumentException()
        }

        Dataflow.operator( [channel, source], [target] ) { a, b ->
            [ [a], (b as List) ]
                    .combinations()
                    .each{ Collection it -> bindOutput(it.flatten())  }
        }

        return target
    }


    static public final DataflowReadChannel flatten( final DataflowReadChannel source )  {

        def listeners = []
        DataflowQueue target = new DataflowQueue()

        if( source instanceof DataflowExpression ) {
            listeners << new DataflowEventAdapter() {
                @Override
                public void afterRun(final DataflowProcessor processor, final List<Object> messages) {
                    processor.bindOutput( Channel.STOP )
                    processor.terminate()
                }
            }
        }


        Dataflow.operator(inputs: [source], outputs: [target], listeners: listeners) {  item ->

            switch( item ) {
                case Collection:
                    item.flatten().each { value -> bindOutput(value) }
                    break

                case (Object[]):
                    item.flatten().each { value -> bindOutput(value) }
                    break

                case Channel.VOID:
                    break

                default:
                    bindOutput(item)
            }
        }

        return target
    }

    /**
     * The ``buffer( )`` operator gathers the items emitted by the source channel into bundles and
     * and emits these bundles as its own emissions.
     *
     * @param source The dataflow channel from where the values are gathered
     * @param closingCriteria A condition that has to be verified to close
     * @return A newly created dataflow queue which emitted the gathered values as bundles
     */
    static public final <V> DataflowReadChannel<V> buffer( final DataflowReadChannel<V> source, Object closingCriteria ) {

        def closure = new BooleanReturningMethodInvoker("isCase");
        return bufferImpl(source, null, { Object it -> closure.invoke(closingCriteria, it) })

    }

    static public final <V> DataflowReadChannel<V> buffer( final DataflowReadChannel<V> channel, Object startingCriteria, Object closingCriteria  ) {
        assert startingCriteria != null
        assert closingCriteria != null

        def c1 = new BooleanReturningMethodInvoker("isCase");
        def c2 = new BooleanReturningMethodInvoker("isCase");

        return bufferImpl(channel, {Object it -> c1.invoke(startingCriteria, it)}, {Object it -> c2.invoke(closingCriteria, it)})

    }

    static public final <V> DataflowReadChannel<V> buffer( DataflowReadChannel<V> source, Map params ) {

        int _skip = (int)params?.skip ?: 0
        int _count = (int)params.count
        if( _count ) {
            bufferWithSizeConstraint( source, _count, _skip )
        }
        else {
            throw new IllegalArgumentException()
        }
    }



    static private <V> DataflowReadChannel<V> bufferWithSizeConstraint( final DataflowReadChannel<V> channel, int size, int skip = 0 ) {
        assert size>0

        def skipCount = 0
        def itemCount = 0

        def closeRule = {
            itemCount +=1
            if( itemCount-skip == size ) {
                itemCount = 0;
                return true
            }
            return false
        }


        def startRule = {
            skipCount +=1
            if( skipCount > skip ) {
                skipCount = 0
                return true
            }
            return false
        }

        return bufferImpl(channel, skip>0 ? startRule : null, closeRule )
    }


    static private <V> DataflowReadChannel<V> bufferImpl( DataflowReadChannel<V> source, Closure startingCriteria, Closure closeCriteria ) {
        assert closeCriteria

        // the list holding temporary collected elements
        def buffer = []

        // the result queue
        DataflowQueue target = new DataflowQueue();

        // open frame flag
        boolean isOpen = startingCriteria == null

        // the operator collecting the elements
        Dataflow.operator(source, target) {
            if( isOpen ) {
                buffer << it
            }
            else if( startingCriteria.call(it) ) {
                isOpen = true
                buffer << it
            }

            if( closeCriteria.call(it) ) {
                bindOutput(buffer);
                buffer = []
                // when a *startingCriteria* is defined, close the open frame flag
                isOpen = (startingCriteria == null)
            }

        }

        return target
    }

    /**
     * Similar to https://github.com/Netflix/RxJava/wiki/Combining-Observables#merge
     *
     * @param source
     * @param target
     * @return
     */
    static final DataflowReadChannel mix( DataflowReadChannel source, DataflowReadChannel... target ) {
        assert target.size()>0

        def result = new DataflowQueue()
        def count = new AtomicInteger( target.size()+1 )
        def handlers = [
                onNext: { result << it },
                onComplete: { if(count.decrementAndGet()==0) { result << Channel.STOP } }
        ]

        source.subscribe(handlers)
        target.each{ it.subscribe(handlers) }

        return result
    }

    /**
     * Phase channels
     *
     * @param source
     * @param target
     * @param mapper
     * @return
     */
    static final DataflowReadChannel phase( DataflowReadChannel source, DataflowReadChannel target, Closure mapper ) {

        def result = new DataflowQueue()
        def state = [:]

        final count = 2
        final stopCount = new AtomicInteger(count)

        source.subscribe( phaseHandlers(state, count, source, result, mapper, stopCount) )
        target.subscribe( phaseHandlers(state, count, target, result, mapper, stopCount) )

        return result
    }

    /**
     * Phase channels
     *
     * @param source
     * @param target
     * @return
     */
    static final DataflowReadChannel phase(DataflowReadChannel source, DataflowReadChannel target) {
        phase(source, target, DEFAULT_MAPPING_CLOSURE )
    }

    /**
     * Implements the default mapping strategy, having the following strategy:
     * <pre>
     *     Map -> first entry key
     *     Map.Entry -> the entry key
     *     Collection -> first item
     *     Array -> first item
     *     Object -> the object itself
     * </pre>
     * @param obj
     * @return
     */

    @PackageScope
    static DEFAULT_MAPPING_CLOSURE = { obj ->

        switch( obj ) {
            case Map:
                def itr = ((Map)obj).entrySet().iterator()
                return itr.hasNext() ? itr.next().value : null

            case Map.Entry:
                def entry = (Map.Entry) obj
                return entry.key

            case Iterable:
                def itr = ((Iterable)obj) .iterator()
                return itr.hasNext() ? itr.next() : null

            case (Object[]):
                def values = (Object[])obj
                return values.size() ? values[0] : null

            default:
                return obj
        }

    }

    /**
     * Returns the methods {@code OnNext} and {@code onComplete} which will implement the phase logic
     *
     * @param buffer The shared state buffering the channel received values
     * @param count The overall number of channel
     * @param current The current channel
     * @param channel The channel over which the results are sent
     * @param mapper A closure mapping a value to its key
     * @return A map with {@code OnNext} and {@code onComplete} methods entries
     */
    static private final Map phaseHandlers( Map<Object,Map<DataflowReadChannel,List>> buffer, int count, DataflowReadChannel current, DataflowWriteChannel channel, Closure mapper, AtomicInteger stopCount ) {

        [
                onNext: {
                    synchronized (buffer) {  // phaseImpl is NOT thread safe, synchronize it !
                        def entries = phaseImpl(buffer, count, current, it, mapper)
                        if( entries ) channel.bind(entries)
                    }},

                onComplete: {  if( stopCount.decrementAndGet()==0) {
                    channel << Channel.STOP
                    }}

        ]

    }

    /**
     * Implements the phase operator logic. Basically buffers the values received on each channel by their key .
     *
     * When a value with the same key has arrived on each channel, they are removed from the buffer and returned as list
     *
     *
     * @param buffer The shared state buffer
     * @param count The overall number of channels
     * @param current The current channel
     * @param item The value just arrived
     * @param mapper The mapping closure retrieving a key by the item just arrived over the current channel
     * @return The list a values having a common key for each channel or {@code null} when some values are missing
     *
     */
    static private final List phaseImpl( Map<Object,Map<DataflowReadChannel,List>> buffer, int count, DataflowReadChannel current, def item, Closure mapper ) {

        // get the index key for this object
        def key = mapper.call(item)

        // given a key we expect to receive on object with the same key on each channel
        def channels = buffer.get(key)
        if( channels==null ) {
            channels = [:]
            buffer[key] = channels
        }

        def entries = channels[current]
        if( entries==null ) {
            entries = []
            channels[current] = entries
        }

        // add the received item to the list
        entries << item

        // now check if it has received a element matching for each channel
        if( channels.size() != count )  {
            return null
        }

        def result = []

        Iterator<Map.Entry<DataflowReadChannel,List>> itr = channels.iterator()
        while( itr.hasNext() ) {
            def entry = itr.next()

            def list = entry.getValue()
            result << list[0]
            list.remove(0)
            if( list.size() == 0 ) {
                itr.remove()
            }
        }

        return result
    }

    /**
     * Makes the output of the source channel to be an input for the specified channels
     *
     * @param source The source dataflow object
     * @param target One or more writable to which source is copied
     */
    public static <T> void split( DataflowReadChannel<T> source, DataflowWriteChannel<T>... target ) {
        assert source != null
        assert target
        source.split( target as List )
    }

<<<<<<< HEAD
=======
    public static <T> List split( DataflowReadChannel<T> source, int n ) {
        def list = []
        n.times { list << newChannelBy(source) }
        source.split(list)
        return list
    }

>>>>>>> 81295f1d
    public static DataflowReadChannel chopFasta( DataflowReadChannel source, Map options = [:] ) {
        chopImpl(source, NextflowExtensions.&chopFasta, options, null)
    }

    public static DataflowReadChannel chopFasta( DataflowReadChannel source, Map options = [:], Closure closure ) {
        chopImpl(source, NextflowExtensions.&chopFasta, options, closure)
    }

    public static DataflowReadChannel chopLines( DataflowReadChannel source, Map options = [:]) {
<<<<<<< HEAD
        chopImpl(source, NextflowExtensions.&readLines, options, null)
    }

    public static DataflowReadChannel chopLines( DataflowReadChannel source, Map options = [:], Closure closure ) {
        chopImpl(source, NextflowExtensions.&readLines, options, closure)
=======
        chopImpl(source, NextflowExtensions.&chopLines, options, null)
    }

    public static DataflowReadChannel chopLines( DataflowReadChannel source, Map options = [:], Closure closure ) {
        chopImpl(source, NextflowExtensions.&chopLines, options, closure)
>>>>>>> 81295f1d
    }

    public static DataflowReadChannel chopString( DataflowReadChannel source, Map options = [:] ) {
        chopImpl(source, NextflowExtensions.&chopString, options, null)
    }

    public static DataflowReadChannel chopString( DataflowReadChannel source, Map options = [:], Closure closure ) {
        chopImpl(source, NextflowExtensions.&chopString, options, closure)
    }

    public static DataflowReadChannel chopBytes( DataflowReadChannel source, Map options = [:] ) {
        chopImpl(source, NextflowExtensions.&chopBytes, options, null)
    }

    public static DataflowReadChannel chopBytes( DataflowReadChannel source, Map options = [:], Closure closure ) {
        chopImpl(source, NextflowExtensions.&chopBytes, options, closure)
    }


    private static chopImpl(DataflowReadChannel source, Closure chopper, Map options = [:], Closure closure) {

        assert source instanceof DataflowQueue

        int index = 0
        def target = new DataflowQueue()

        Closure proxy
        if( closure == null )
            proxy = { target.bind(it) }
        else if( closure.maximumNumberOfParameters == 1 ) {
            proxy = { target.bind( closure.call(it) ) }
        }
        else {
            proxy = { target.bind( closure.call(it, index++) ) }
        }

        source.subscribe (
                onNext: { entry -> chopper(entry,options, proxy) },
                onComplete: { target << Channel.STOP }
        )

        return target

    }

}<|MERGE_RESOLUTION|>--- conflicted
+++ resolved
@@ -1129,8 +1129,6 @@
         source.split( target as List )
     }
 
-<<<<<<< HEAD
-=======
     public static <T> List split( DataflowReadChannel<T> source, int n ) {
         def list = []
         n.times { list << newChannelBy(source) }
@@ -1138,7 +1136,6 @@
         return list
     }
 
->>>>>>> 81295f1d
     public static DataflowReadChannel chopFasta( DataflowReadChannel source, Map options = [:] ) {
         chopImpl(source, NextflowExtensions.&chopFasta, options, null)
     }
@@ -1148,19 +1145,11 @@
     }
 
     public static DataflowReadChannel chopLines( DataflowReadChannel source, Map options = [:]) {
-<<<<<<< HEAD
-        chopImpl(source, NextflowExtensions.&readLines, options, null)
-    }
-
-    public static DataflowReadChannel chopLines( DataflowReadChannel source, Map options = [:], Closure closure ) {
-        chopImpl(source, NextflowExtensions.&readLines, options, closure)
-=======
         chopImpl(source, NextflowExtensions.&chopLines, options, null)
     }
 
     public static DataflowReadChannel chopLines( DataflowReadChannel source, Map options = [:], Closure closure ) {
         chopImpl(source, NextflowExtensions.&chopLines, options, closure)
->>>>>>> 81295f1d
     }
 
     public static DataflowReadChannel chopString( DataflowReadChannel source, Map options = [:] ) {
