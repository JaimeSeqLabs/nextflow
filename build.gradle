/*
 * Copyright (c) 2013-2014, Centre for Genomic Regulation (CRG).
 * Copyright (c) 2013-2014, Paolo Di Tommaso and the respective authors.
 *
 *   This file is part of 'Nextflow'.
 *
 *   Nextflow is free software: you can redistribute it and/or modify
 *   it under the terms of the GNU General Public License as published by
 *   the Free Software Foundation, either version 3 of the License, or
 *   (at your option) any later version.
 *
 *   Nextflow is distributed in the hope that it will be useful,
 *   but WITHOUT ANY WARRANTY; without even the implied warranty of
 *   MERCHANTABILITY or FITNESS FOR A PARTICULAR PURPOSE.  See the
 *   GNU General Public License for more details.
 *
 *   You should have received a copy of the GNU General Public License
 *   along with Nextflow.  If not, see <http://www.gnu.org/licenses/>.
 */

<<<<<<< HEAD
version = '0.10.0'
apply plugin: 'groovy'
apply plugin: 'application'
=======
apply plugin: 'gradle-one-jar'
version = '0.9.1'

>>>>>>> 8ec5faea

if (System.getenv('CI_GROOVY_VERSION')) {
    // Add ability to test with upcoming versions of Groovy
    groovyVer = System.getenv('CI_GROOVY_VERSION')
    if (groovyVer.endsWith('-SNAPSHOT')) {
        allprojects {
            repositories {
                maven {
                    name 'JFrog OSS snapshot repo'
                    url 'https://oss.jfrog.org/oss-snapshot-local/'
                }
            }
        }
    }
    logger.lifecycle "Overriden Groovy dependency to use $groovyVer"
}

ext {
    mainClassName = 'nextflow.cli.Launcher'

    groovyVersion = '2.3.6'
    slf4jVersion = '1.7.7'
    logbackVersion = '1.1.2'
}

allprojects {
    apply plugin: 'java'

    sourceCompatibility = 1.7
    targetCompatibility = 1.7

    repositories {
        flatDir(dirs: file('lib'))
        mavenCentral()
        maven { url 'http://uk.maven.org/maven2' }
        maven { url 'http://dl.bintray.com/paolo-ditommaso/maven'}
        maven { url 'https://repo.eclipse.org/content/groups/releases' }
        maven { url 'https://oss.sonatype.org/content/repositories/snapshots' }
        mavenLocal()
    }

    dependencies {
        // test configuration
        testCompile ("cglib:cglib-nodep:2.2")
        testCompile ("org.objenesis:objenesis:1.4")
        testCompile ("org.spockframework:spock-core:0.7-groovy-2.0") {
            exclude module: 'groovy-all'
        }
        testCompile 'com.google.jimfs:jimfs:1.0'
    }

}

configurations {
    capsule
    extrae
    dnanexus.extendsFrom runtime
    gridgain.extendsFrom runtime
    gdocLibs.extendsFrom runtime
}

dependencies {
    compile(project(':nxf-commons'))
    compile "org.codehaus.groovy:groovy:${groovyVersion}"
    compile "org.codehaus.groovy:groovy-nio:${groovyVersion}"
    compile "org.codehaus.groovy:groovy-json:${groovyVersion}"
    compile "org.slf4j:jcl-over-slf4j:${slf4jVersion}"
    compile "org.slf4j:jul-to-slf4j:${slf4jVersion}"
    compile "org.slf4j:log4j-over-slf4j:${slf4jVersion}"
    compile "ch.qos.logback:logback-classic:${logbackVersion}"
    compile "ch.qos.logback:logback-core:${logbackVersion}"
    compile "org.codehaus.gpars:gpars:1.2.1"
    compile "commons-lang:commons-lang:2.6"
    compile "commons-io:commons-io:2.4"
    compile "com.beust:jcommander:1.35"
    compile "com.google.code.findbugs:jsr305:1.3.9"
    compile "com.esotericsoftware.kryo:kryo:2.24.0"
    compile("org.utgenome.thirdparty:picard:1.102.0") { transitive = false }
    compile("org.eclipse.jgit:org.eclipse.jgit:3.4.1.201406201815-r") {
        exclude module: 'commons-logging'
    }
    compile files('lib/guava-cache-16.0.1.jar')
    // library used to compile but not included in the final jar
    compile  'us.levk:drmaa-common:1.0'

    // include Ivy at runtime in order to have Grape @Grab work correctly
    runtime "org.apache.ivy:ivy:2.3.0"

    // Capsule manages the fat jar building process
    capsule(project(':my-capsule'))

    // Extrae tracing sub-module
    extrae(project(':nxf-extrae')) { transitive = false }

    // DnaNexus build dependencies
    dnanexus(project(':nxf-dnanexus')) {
        exclude module: 'nextflow'
    }

    // GridGain build dependencies
    gridgain(project(':nxf-gridgain')) {
        exclude module: 'nextflow'
    }

    // Documentation required libraries
    gdocLibs 'org.fusesource.jansi:jansi:1.11'
    gdocLibs "org.codehaus.groovy:groovy-groovydoc:${groovyVersion}"
    gdocLibs "org.codehaus.groovy:groovy-ant:${groovyVersion}"

}

// patched as described here
// http://forums.gradle.org/gradle/topics/gradle_task_groovydoc_failing_with_noclassdeffounderror
groovydoc {
    groovyClasspath = project.configurations.gdocLibs
}

sourceSets.main.java.srcDirs = []
sourceSets.main.groovy.srcDirs = ['src/main/java', 'src/main/groovy']
sourceSets.main.resources.srcDirs = ['src/main/resources']

compileGroovy {
    options.compilerArgs = ['-XDignore.symbol.file']
}

/*
 * Update the build timestamp in the source source file
 */
task buildInfo << {

    def file = new File('./src/main/groovy/nextflow/Const.groovy')
    def buildNum = 0
    def src = file.text
    src.find(/APP_BUILDNUM *= *([0-9]*)/) { buildNum = it[1]?.toInteger()+1 }
    src = src.replaceAll('APP_VER *= *"[0-9a-z_\\-\\.]+"', "APP_VER = \"${version}\"" as String)
    src = src.replaceAll('APP_TIMESTAMP *= *[0-9]*', "APP_TIMESTAMP = ${System.currentTimeMillis()}" as String)
    if( buildNum ) {
        src = src.replaceAll('APP_BUILDNUM *= *[0-9]*', "APP_BUILDNUM = ${buildNum}" as String)
    }
    else {
        println "WARN: Unable to find current build number"
    }
    file.text = src

    // -- update 'nextflow' wrapper
    file = new File('nextflow')
    src = file.text
    src = src.replaceAll(/NXF_VER\=\$\{NXF_VER:-'.*'\}/, 'NXF_VER=\\${NXF_VER:-\'' + version + '\'}')
    file.text = src
    
    // docs sync
    file = new File('docs/sync-doc.sh')
    src = file.text
    src = src.replaceAll(/docs\/v[0-9a-z_\-\.]+\//, "docs/v$version/" as String)
    file.text = src

    // -- update sphynx
    def major = version.split(/\./)[0..1].join('.')
    file = new File('docs/conf.py')
    src = file.text
    src = src.replaceAll(/version *= *'[0-9a-z_\-\.]+'/, "version = '$major'" as String)
    src = src.replaceAll(/release *= *'[0-9a-z_\-\.]+'/, "release = '$version'" as String)
    file.text = src
}

task makeSha1 << {
    String  str = file('nextflow').text
    def sha1 = java.security.MessageDigest.getInstance("SHA1")
    byte[] digest  = sha1.digest(str.getBytes())
    file('nextflow.sha1').text = new  BigInteger(1, digest).toString(16) + '\n'
}

/*
 * Compile sources and copies all libs to target directory
 */
task compile(type: Copy) {
    dependsOn buildInfo, compileJava, compileGroovy, processResources

    from configurations.gridgain
    from configurations.dnanexus
    into "$buildDir/dependency-libs"
}


/*
 * Creates a self-contained *fat* jar shipping all required dependencies
 *
 * @link https://github.com/puniverse/capsule
 */

def homeDir = System.properties['user.home']
def nextflowDir = "$homeDir/.nextflow/framework/$version"

task pack(type: Jar) {
    dependsOn ':my-capsule:jar', configurations.runtime
    archiveName = "nextflow-${version}-one.jar"

    from jar // embed our application jar
    from (configurations.runtime) { exclude 'drmaa-common-*' } // embed dependencies but 'drmaa'
    from (configurations.extrae) // add the extrae module
    from (configurations.capsule.collect { zipTree(it) })

    manifest {
        attributes(
                'Main-Class'        : 'Loader',
                'Application-Name'  : 'nextflow-one',
                'Application-Class' : mainClassName,
                'Application-Version': version,
                'Min-Java-Version'  : '1.7.0'
        )
    }

    doLast {
        ant.copy(file: "$buildDir/libs/nextflow-${version}-one.jar", todir: nextflowDir, overwrite: true)
        println "\n+ Nextflow package copied to: $nextflowDir"
    }
}

/*
 * Creates a self-contained *fat* jar shipping all required dependencies
 * including DnaNexus stuff
 */
task packDx(type: Jar) {
    dependsOn ':my-capsule:jar', configurations.dnanexus
    archiveName = "nextflow-${version}-dx.jar"

    from jar // embed our application jar
    from (configurations.dnanexus) { exclude 'drmaa-common-*' } // embed dependencies but 'drmaa'
    from (configurations.capsule.collect { zipTree(it) })

    manifest {
        attributes(
                'Main-Class'        : 'Loader',
                'Application-Name'  : 'nextflow-dx',
                'Application-Class' : mainClassName,
                'Application-Version': version,
                'Min-Java-Version'  : '1.7.0'
        )
    }

    doLast {
        ant.copy(file: "$buildDir/libs/nextflow-${version}-dx.jar", todir: nextflowDir, overwrite: true)
        println "\n+ Nextflow DX package copied to: $nextflowDir"
    }
}


/*
 * Creates a self-contained *fat* jar shipping all required dependencies
 * including GridGain stuff
 */
task packGg(type: Jar) {
    dependsOn ':my-capsule:jar', configurations.gridgain
    archiveName = "nextflow-${version}-gg.jar"

    from jar // embed our application jar
    from (configurations.gridgain) { exclude 'drmaa-common-*' } // embed dependencies but 'drmaa'
    from (configurations.extrae) // add the extrae module
    from (configurations.capsule.collect { zipTree(it) })

    manifest {
        attributes(
                'Main-Class'        : 'Loader',
                'Application-Name'  : 'nextflow-gg',
                'Application-Class' : mainClassName,
                'Application-Version': version,
                'Min-Java-Version'  : '1.7.0'
        )
    }

    doLast {
        ant.copy(file: "$buildDir/libs/nextflow-${version}-gg.jar", todir: nextflowDir, overwrite: true)
        println "\n+ Nextflow GG package copied to: $nextflowDir"
    }
}

/*
 * Compile and pack all packages
 */
task packAll( dependsOn: [pack, packDx, packGg]) {

}


final s3CmdOpts="-q --no-mime-magic --reduced-redundancy --acl-public --access_key=${System.getenv('NXF_AWS_ACCESS')} --secret_key=${System.getenv('NXF_AWS_SECRET')}"

/*
 * Publish 'nextflow' launcher
 */
task publish(type: Exec) {
    def cmd = "s3cmd put nextflow s3://www.nextflow.io/releases/latest/nextflow $s3CmdOpts"
    commandLine 'bash', '-c', cmd
}

/*
 * Tag and upload the release
 */
task release(type: Exec, dependsOn: [ test, packAll, makeSha1 ]) {

    def files = []
    files[0] = file('nextflow').absoluteFile
    files[1] = file('nextflow.sha1').absoluteFile

    ['one','dx','gg'].each{
        files << file("$buildDir/libs/nextflow-${version}-${it}.jar").absoluteFile
    }

    def temp = File.createTempFile('upload',null)
    temp.deleteOnExit()
    temp.text =  """\
    # tag the release
    git push || exit \$?
    (git tag -a v$version -m 'Tagging version $version [release]' -f && git push origin v$version -f) || exit \$?
    github-release release -u nextflow-io -r nextflow -t v$version --pre-release
    github-release upload -u nextflow-io -r nextflow -t v$version --file ${files[0]} --name ${files[0].name}

    # upload assets
    ${ files.collect { "s3cmd put ${it} s3://www.nextflow.io/releases/v${version}/${it.name} ${s3CmdOpts}"}.join('\n') }

    # publish the script as the latest
    s3cmd put ${files[0]} s3://www.nextflow.io/releases/latest/nextflow $s3CmdOpts
    s3cmd put ${files[1]} s3://www.nextflow.io/releases/latest/nextflow.sha1 $s3CmdOpts

    """.stripIndent()

    commandLine 'bash', '-e', temp.absolutePath
}


/*
 * Create the dnanexus application archive and project structure
 */

File dxProject = file('./dx-project')

task dnanexus(dependsOn: packDx) << {

    def binFolder = new File(dxProject,'resources/usr/bin')
    binFolder.mkdirs()
    def target = new File(binFolder,'nextflow.jar')
    ant.copy(file: "$buildDir/libs/nextflow-${version}-dx.jar", tofile: target, overwrite: true)

    def dxApp = file('./subprojects/nxf-dnanexus/dxapp.json')
    def dxScript = file('./subprojects/nxf-dnanexus/dxapp.sh')

    // copy the 'dxapp.json' if not exists
    target = new File(dxProject, dxApp.name)
    if( !target.exists() ) {
        target.text = dxApp.text
    }

    // copy the 'dxapp.sh' if not exists
    target = new File(dxProject, dxScript.name)
    if( !target.exists() ) {
        target.text = dxScript.text
    }

    // copy the example files
    target = new File(dxProject,'resources/examples')
    target.mkdirs()
    def examples = new File('./examples')
    examples.eachFile {
        def copy = new File(target, it.name)
        if( it.isFile() && !copy.exists() ) copy.text = it.text
    }

    println """
    DnaNexus project ready
    1. move to ${dxProject}
    2. build it with the command 'dx build -f'
    3. launch it using the command 'dx run nextflow'
    """

}
<|MERGE_RESOLUTION|>--- conflicted
+++ resolved
@@ -18,15 +18,9 @@
  *   along with Nextflow.  If not, see <http://www.gnu.org/licenses/>.
  */
 
-<<<<<<< HEAD
 version = '0.10.0'
 apply plugin: 'groovy'
 apply plugin: 'application'
-=======
-apply plugin: 'gradle-one-jar'
-version = '0.9.1'
-
->>>>>>> 8ec5faea
 
 if (System.getenv('CI_GROOVY_VERSION')) {
     // Add ability to test with upcoming versions of Groovy
